--- conflicted
+++ resolved
@@ -51,11 +51,7 @@
       "TestClient", Some(1), 512, Command("spark.deploy.client.TestExecutor", Seq(), Map()),
       "dummy-spark-home", "ignored")
     val listener = new TestListener
-<<<<<<< HEAD
-    val client = new AppClient(actorSystem, Array(url), desc, listener)
-=======
     val client = new AppClient(actorSystem, Array(url), desc, listener, new SparkConf)
->>>>>>> 67b9a336
     client.start()
     actorSystem.awaitTermination()
   }
